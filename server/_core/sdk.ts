// NOTE: Manus OAuth temporarily disabled - ManusClient package not available
// import { ManusClient } from "manus-client";
import * as db from "../db";
import { COOKIE_NAME } from "@shared/const";
import type { Request } from "express";
import { SignJWT, jwtVerify } from "jose";

class SDK {
  private sessionSecret: string;
  readonly oauthConfigured: boolean;

  constructor() {
    this.sessionSecret = process.env.SESSION_SECRET || "default-secret-change-in-production";
    console.log("[SDK] Initialized without OAuth (ManusClient not available)");
    this.oauthConfigured = false;
  }

  private throwOAuthNotConfigured(): never {
    throw new Error("OAuth not configured - ManusClient not available");
  }

  getSessionSecret(): Uint8Array {
    return new TextEncoder().encode(this.sessionSecret);
  }

  // OAuth methods disabled until ManusClient is available
<<<<<<< HEAD
  async exchangeCodeForToken(code: string, state: string): Promise<{ accessToken: string }> {
    this.throwOAuthNotConfigured();
=======
  async exchangeCodeForToken(
    code: string,
    state: string
  ): Promise<{ accessToken: string }> {
    throw new Error("OAuth not configured - ManusClient not available");
>>>>>>> 0bb90226
  }

  async getUserInfo(accessToken: string): Promise<{
    openId: string;
<<<<<<< HEAD
    name?: string | null;
    email?: string | null;
    loginMethod?: string | null;
    platform?: string | null;
  }> {
    this.throwOAuthNotConfigured();
=======
    name?: string;
    email?: string;
    loginMethod?: string;
    platform?: string;
  }> {
    throw new Error("OAuth not configured - ManusClient not available");
>>>>>>> 0bb90226
  }

  async createSessionToken(
    openId: string,
    options: { name: string; expiresInMs: number }
  ): Promise<string> {
    const secretKey = this.getSessionSecret();
    const expirationSeconds = Math.floor(options.expiresInMs / 1000);

    return new SignJWT({
      openId,
      name: options.name,
    })
      .setProtectedHeader({ alg: "HS256", typ: "JWT" })
      .setExpirationTime(expirationSeconds)
      .sign(secretKey);
  }

  async verifySession(
    cookieValue: string | undefined | null
  ): Promise<{ openId: string; name: string } | null> {
    if (!cookieValue) {
      return null;
    }

    try {
      const secretKey = this.getSessionSecret();
      const { payload } = await jwtVerify(cookieValue, secretKey, {
        algorithms: ["HS256"],
      });
      const { openId, name } = payload as Record<string, unknown>;

      if (typeof openId !== "string") {
        console.warn("[Auth] Invalid session payload structure");
        return null;
      }

      return {
        openId,
        name: typeof name === "string" ? name : "",
      };
    } catch (error) {
      console.warn("[Auth] Session verification failed:", error instanceof Error ? error.message : "Unknown error");
      return null;
    }
  }

  async authenticateRequest(req: Request) {
    const cookieValue = req.cookies?.[COOKIE_NAME];
    const session = await this.verifySession(cookieValue);

    if (!session) {
      return null;
    }

    const user = await db.getUser(session.openId);
    return user ?? null;
  }
}

export const sdk = new SDK();<|MERGE_RESOLUTION|>--- conflicted
+++ resolved
@@ -24,35 +24,29 @@
   }
 
   // OAuth methods disabled until ManusClient is available
-<<<<<<< HEAD
   async exchangeCodeForToken(code: string, state: string): Promise<{ accessToken: string }> {
     this.throwOAuthNotConfigured();
-=======
   async exchangeCodeForToken(
     code: string,
     state: string
   ): Promise<{ accessToken: string }> {
     throw new Error("OAuth not configured - ManusClient not available");
->>>>>>> 0bb90226
   }
 
   async getUserInfo(accessToken: string): Promise<{
     openId: string;
-<<<<<<< HEAD
     name?: string | null;
     email?: string | null;
     loginMethod?: string | null;
     platform?: string | null;
   }> {
     this.throwOAuthNotConfigured();
-=======
     name?: string;
     email?: string;
     loginMethod?: string;
     platform?: string;
   }> {
     throw new Error("OAuth not configured - ManusClient not available");
->>>>>>> 0bb90226
   }
 
   async createSessionToken(
