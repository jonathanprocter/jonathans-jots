import { eq } from "drizzle-orm";
import { drizzle } from "drizzle-orm/node-postgres";
import { Pool } from "pg";
import {
  InsertUser,
  users,
  documents,
  summaries,
  researchSources,
  InsertDocument,
  InsertSummary,
  InsertResearchSource,
  Document,
  Summary,
  ResearchSource,
<<<<<<< HEAD
  User
=======
>>>>>>> 0bb90226
} from "../drizzle/schema";
import { ENV } from "./_core/env";

export type { Document, Summary };

type MemoryUser = {
  id: string;
  name: string | null;
  email: string | null;
  loginMethod: string | null;
  role: string;
  createdAt: Date;
  lastSignedIn: Date | null;
};

type MemoryDocument = Document;
type MemorySummary = Summary;
type MemoryResearchSource = ResearchSource;

const memoryStore = {
  users: new Map<string, MemoryUser>(),
  documents: new Map<string, MemoryDocument>(),
  summaries: new Map<string, MemorySummary>(),
  researchSources: new Map<string, MemoryResearchSource>(),
};

const now = () => new Date();

const useMemoryStore = !process.env.DATABASE_URL;

type MutableDocument = Document & { updatedAt?: Date | null };
type MutableSummary = Summary & { updatedAt?: Date | null };
type MutableResearchSource = ResearchSource;

const memoryUsers = new Map<string, User>();
const memoryDocuments = new Map<string, MutableDocument>();
const memorySummaries = new Map<string, MutableSummary>();
const memoryResearchSources = new Map<string, MutableResearchSource>();

let _db: ReturnType<typeof drizzle> | null = null;
let _pool: Pool | null = null;
let memoryMode = false;
let memoryNoticeLogged = false;

function logMemoryMode(message: string) {
  if (!memoryNoticeLogged) {
    console.warn(`[Database] ${message}`);
    memoryNoticeLogged = true;
  }
}

function enableMemoryMode(message: string) {
  if (!memoryMode) {
    memoryMode = true;
    logMemoryMode(message);
  }
}

function getPoolConfig() {
  return {
    max: parseInt(process.env.DATABASE_POOL_SIZE || "10", 10),
    connectionTimeoutMillis: parseInt(process.env.DATABASE_TIMEOUT || "30000", 10),
    idleTimeoutMillis: 30000,
    allowExitOnIdle: false,
  };
}

export async function getDb() {
<<<<<<< HEAD
  if (useMemoryStore) {
    if (!process.env.__MEMORY_DB_LOGGED) {
      console.log("[Database] Running in in-memory mode (DATABASE_URL not provided)");
      process.env.__MEMORY_DB_LOGGED = "true";
    }
    return null;
  }

  if (!_db && process.env.DATABASE_URL) {
=======
  if (memoryMode) {
    return null;
  }

  if (!_db) {
    if (!process.env.DATABASE_URL) {
      enableMemoryMode("DATABASE_URL not configured. Using in-memory data store.");
      return null;
    }

>>>>>>> 0bb90226
    try {
      if (!_pool) {
        _pool = new Pool({
          connectionString: process.env.DATABASE_URL,
          ...getPoolConfig(),
        });
      }
      _db = drizzle(_pool);
    } catch (error) {
      const message =
        error instanceof Error
          ? `Failed to connect: ${error.message}. Using in-memory data store.`
          : "Failed to connect to database. Using in-memory data store.";
      enableMemoryMode(message);
      _db = null;
      _pool = null;
      return null;
    }
  }

  return _db;
}

export function isUsingMemoryStore() {
  return memoryMode;
}

export async function closeDb() {
  if (_pool) {
    await _pool.end();
    _pool = null;
    _db = null;
  }
}

function cloneDocument(doc: MemoryDocument): Document {
  return { ...doc };
}

function cloneSummary(summary: MemorySummary): Summary {
  return { ...summary };
}

function cloneResearchSource(source: MemoryResearchSource): ResearchSource {
  return { ...source };
}

function normalizeDocumentInput(doc: InsertDocument): MemoryDocument {
  if (!doc.id) throw new Error("Document ID is required");
  if (!doc.userId) throw new Error("Document userId is required");
  if (!doc.originalFilename) throw new Error("Document originalFilename is required");
  if (!doc.fileType) throw new Error("Document fileType is required");
  if (doc.fileSize === undefined || doc.fileSize === null) throw new Error("Document fileSize is required");
  if (!doc.storageKey) throw new Error("Document storageKey is required");
  if (!doc.storageUrl) throw new Error("Document storageUrl is required");

  const createdAt = doc.createdAt ?? now();
  const updatedAt = doc.updatedAt ?? createdAt;

  return {
    id: doc.id,
    userId: doc.userId,
    originalFilename: doc.originalFilename,
    fileType: doc.fileType,
    fileSize: doc.fileSize,
    storageKey: doc.storageKey,
    storageUrl: doc.storageUrl,
    extractedText: doc.extractedText ?? null,
    status: (doc.status ?? "uploaded") as MemoryDocument["status"],
    errorMessage: doc.errorMessage ?? null,
    createdAt,
    updatedAt,
  };
}

function normalizeSummaryInput(summary: InsertSummary): MemorySummary {
  if (!summary.id) throw new Error("Summary ID is required");
  if (!summary.documentId) throw new Error("Summary documentId is required");
  if (!summary.userId) throw new Error("Summary userId is required");

  const createdAt = summary.createdAt ?? now();
  const updatedAt = summary.updatedAt ?? createdAt;

  return {
    id: summary.id,
    documentId: summary.documentId,
    userId: summary.userId,
    bookTitle: summary.bookTitle ?? null,
    bookAuthor: summary.bookAuthor ?? null,
    onePageSummary: summary.onePageSummary ?? null,
    introduction: summary.introduction ?? null,
    mainContent: summary.mainContent ?? null,
    status: (summary.status ?? "generating") as MemorySummary["status"],
    errorMessage: summary.errorMessage ?? null,
    researchSourcesCount: summary.researchSourcesCount ?? 0,
    jotsNotesCount: summary.jotsNotesCount ?? 0,
    createdAt,
    updatedAt,
  };
}

function normalizeResearchSourceInput(source: InsertResearchSource): MemoryResearchSource {
  if (!source.id) throw new Error("Research source ID is required");
  if (!source.summaryId) throw new Error("Research source summaryId is required");
  if (!source.sourceType) throw new Error("Research source type is required");

  const createdAt = source.createdAt ?? now();

  return {
    id: source.id,
    summaryId: source.summaryId,
    sourceType: source.sourceType,
    bookTitle: source.bookTitle ?? null,
    authorName: source.authorName ?? null,
    description: source.description ?? null,
    createdAt,
  };
}

function applyUpdates<T extends Record<string, unknown>>(target: T, updates: Partial<T>): T {
  const next = { ...target };
  for (const [key, value] of Object.entries(updates)) {
    if (value !== undefined) {
      (next as Record<string, unknown>)[key] = value;
    }
  }
  return next;
}

export async function upsertUser(user: InsertUser): Promise<void> {
  if (!user.id) {
    throw new Error("User ID is required for upsert");
  }

  const db = await getDb();
<<<<<<< HEAD
  if (!db && useMemoryStore) {
    const existing = memoryUsers.get(user.id);
    const now = new Date();
    const stored: User = {
=======
  if (!db) {
    const existing = memoryStore.users.get(user.id);
    const timestamp = now();
    const resolvedRole = user.role ?? existing?.role ?? (user.id === ENV.ownerId ? "admin" : "user");

    const normalized: MemoryUser = {
>>>>>>> 0bb90226
      id: user.id,
      name: user.name ?? existing?.name ?? null,
      email: user.email ?? existing?.email ?? null,
      loginMethod: user.loginMethod ?? existing?.loginMethod ?? null,
<<<<<<< HEAD
      role: user.role ?? existing?.role ?? (user.id === ENV.ownerId ? "admin" : "user"),
      createdAt: existing?.createdAt ?? now,
      lastSignedIn: user.lastSignedIn ?? existing?.lastSignedIn ?? now,
    };
    memoryUsers.set(user.id, stored);
    return;
  } else if (!db) {
    console.warn("[Database] Cannot upsert user: database not available");
=======
      role: resolvedRole,
      createdAt: existing?.createdAt ?? timestamp,
      lastSignedIn: user.lastSignedIn ?? existing?.lastSignedIn ?? timestamp,
    };

    memoryStore.users.set(user.id, normalized);
>>>>>>> 0bb90226
    return;
  }

  try {
    const values: InsertUser = {
      id: user.id,
    };
    const updateSet: Record<string, unknown> = {};

    const textFields = ["name", "email", "loginMethod"] as const;
    type TextField = (typeof textFields)[number];

    const assignNullable = (field: TextField) => {
      const value = user[field];
      if (value === undefined) return;
      const normalized = value ?? null;
      values[field] = normalized;
      updateSet[field] = normalized;
    };

    textFields.forEach(assignNullable);

    if (user.lastSignedIn !== undefined) {
      values.lastSignedIn = user.lastSignedIn;
      updateSet.lastSignedIn = user.lastSignedIn;
    }
    if (user.role === undefined) {
      if (user.id === ENV.ownerId) {
        user.role = "admin";
        values.role = "admin";
        updateSet.role = "admin";
      }
    }

    if (Object.keys(updateSet).length === 0) {
      updateSet.lastSignedIn = new Date();
    }

    await db.insert(users).values(values).onConflictDoUpdate({
      target: users.id,
      set: updateSet,
    });
  } catch (error) {
    console.error("[Database] Failed to upsert user:", error);
    throw error;
  }
}

export async function getUser(id: string) {
  const db = await getDb();
  if (!db) {
<<<<<<< HEAD
    if (useMemoryStore) {
      return memoryUsers.get(id);
    }
    console.warn("[Database] Cannot get user: database not available");
    return undefined;
=======
    const user = memoryStore.users.get(id);
    return user ? { ...user } : undefined;
>>>>>>> 0bb90226
  }

  const result = await db.select().from(users).where(eq(users.id, id)).limit(1);

  return result.length > 0 ? result[0] : undefined;
}

export async function createDocument(doc: InsertDocument): Promise<Document> {
  const db = await getDb();
  if (!db) {
<<<<<<< HEAD
    if (!useMemoryStore) {
      throw new Error("Database not available");
    }

    if (!doc.id) {
      throw new Error("Document ID is required");
    }

    const now = new Date();
    const stored: MutableDocument = {
      id: doc.id,
      userId: doc.userId!,
      originalFilename: doc.originalFilename!,
      fileType: doc.fileType!,
      fileSize: doc.fileSize!,
      storageKey: doc.storageKey!,
      storageUrl: doc.storageUrl!,
      extractedText: doc.extractedText ?? null,
      status: doc.status ?? "uploaded",
      errorMessage: doc.errorMessage ?? null,
      createdAt: doc.createdAt ?? now,
      updatedAt: doc.updatedAt ?? now,
    };

    memoryDocuments.set(doc.id, stored);
    return stored;
=======
    const normalized = normalizeDocumentInput(doc);
    memoryStore.documents.set(normalized.id, normalized);
    return cloneDocument(normalized);
>>>>>>> 0bb90226
  }

  await db.insert(documents).values(doc);
  const result = await db.select().from(documents).where(eq(documents.id, doc.id!)).limit(1);
  return result[0];
}

export async function getDocument(id: string): Promise<Document | undefined> {
  const db = await getDb();
  if (!db) {
<<<<<<< HEAD
    if (useMemoryStore) {
      return memoryDocuments.get(id);
    }
    return undefined;
=======
    const doc = memoryStore.documents.get(id);
    return doc ? cloneDocument(doc) : undefined;
>>>>>>> 0bb90226
  }

  const result = await db.select().from(documents).where(eq(documents.id, id)).limit(1);
  return result.length > 0 ? result[0] : undefined;
}

export async function getUserDocuments(userId: string): Promise<Document[]> {
  const db = await getDb();
  if (!db) {
<<<<<<< HEAD
    if (useMemoryStore) {
      return Array.from(memoryDocuments.values()).filter(doc => doc.userId === userId);
    }
    return [];
=======
    return Array.from(memoryStore.documents.values())
      .filter(doc => doc.userId === userId)
      .map(cloneDocument);
>>>>>>> 0bb90226
  }

  return await db.select().from(documents).where(eq(documents.userId, userId));
}

export async function updateDocumentStatus(
  id: string,
  status: "uploaded" | "processing" | "completed" | "failed",
  extractedText?: string,
  errorMessage?: string
): Promise<void> {
  const db = await getDb();
  if (!db) {
<<<<<<< HEAD
    if (useMemoryStore) {
      const doc = memoryDocuments.get(id);
      if (!doc) {
        throw new Error("Document not found");
      }
      doc.status = status;
      if (extractedText !== undefined) doc.extractedText = extractedText;
      if (errorMessage !== undefined) doc.errorMessage = errorMessage;
      doc.updatedAt = new Date();
      memoryDocuments.set(id, doc);
      return;
    }
    throw new Error("Database not available");
=======
    const existing = memoryStore.documents.get(id);
    if (!existing) {
      throw new Error("Document not found");
    }
    const updated: MemoryDocument = {
      ...existing,
      status,
      extractedText: extractedText ?? existing.extractedText,
      errorMessage: errorMessage ?? existing.errorMessage,
      updatedAt: now(),
    };
    memoryStore.documents.set(id, updated);
    return;
>>>>>>> 0bb90226
  }

  const updateData: Record<string, unknown> = { status };
  if (extractedText !== undefined) updateData.extractedText = extractedText;
  if (errorMessage !== undefined) updateData.errorMessage = errorMessage;

  await db.update(documents).set(updateData).where(eq(documents.id, id));
}

export async function createSummary(summary: InsertSummary): Promise<Summary> {
  const db = await getDb();
  if (!db) {
<<<<<<< HEAD
    if (!useMemoryStore) {
      throw new Error("Database not available");
    }

    if (!summary.id) {
      throw new Error("Summary ID is required");
    }

    const now = new Date();
    const stored: MutableSummary = {
      id: summary.id,
      documentId: summary.documentId!,
      userId: summary.userId!,
      bookTitle: summary.bookTitle ?? null,
      bookAuthor: summary.bookAuthor ?? null,
      onePageSummary: summary.onePageSummary ?? null,
      introduction: summary.introduction ?? null,
      mainContent: summary.mainContent ?? null,
      status: summary.status ?? "generating",
      errorMessage: summary.errorMessage ?? null,
      researchSourcesCount: summary.researchSourcesCount ?? 0,
      jotsNotesCount: summary.jotsNotesCount ?? 0,
      createdAt: summary.createdAt ?? now,
      updatedAt: summary.updatedAt ?? now,
    };

    memorySummaries.set(summary.id, stored);
    return stored;
=======
    const normalized = normalizeSummaryInput(summary);
    memoryStore.summaries.set(normalized.id, normalized);
    return cloneSummary(normalized);
>>>>>>> 0bb90226
  }

  await db.insert(summaries).values(summary);
  const result = await db.select().from(summaries).where(eq(summaries.id, summary.id!)).limit(1);
  return result[0];
}

export async function getSummary(id: string): Promise<Summary | undefined> {
  const db = await getDb();
  if (!db) {
<<<<<<< HEAD
    if (useMemoryStore) {
      return memorySummaries.get(id);
    }
    return undefined;
=======
    const summary = memoryStore.summaries.get(id);
    return summary ? cloneSummary(summary) : undefined;
>>>>>>> 0bb90226
  }

  const result = await db.select().from(summaries).where(eq(summaries.id, id)).limit(1);
  return result.length > 0 ? result[0] : undefined;
}

export async function getSummaryByDocumentId(documentId: string): Promise<Summary | undefined> {
  const db = await getDb();
  if (!db) {
<<<<<<< HEAD
    if (useMemoryStore) {
      return Array.from(memorySummaries.values()).find(summary => summary.documentId === documentId);
=======
    for (const summary of Array.from(memoryStore.summaries.values())) {
      if (summary.documentId === documentId) {
        return cloneSummary(summary);
      }
>>>>>>> 0bb90226
    }
    return undefined;
  }

  const result = await db.select().from(summaries).where(eq(summaries.documentId, documentId)).limit(1);
  return result.length > 0 ? result[0] : undefined;
}

export async function getUserSummaries(userId: string): Promise<Summary[]> {
  const db = await getDb();
  if (!db) {
<<<<<<< HEAD
    if (useMemoryStore) {
      return Array.from(memorySummaries.values()).filter(summary => summary.userId === userId);
    }
    return [];
=======
    return Array.from(memoryStore.summaries.values())
      .filter(summary => summary.userId === userId)
      .map(cloneSummary);
>>>>>>> 0bb90226
  }

  return await db.select().from(summaries).where(eq(summaries.userId, userId));
}

export async function updateSummary(
  id: string,
  updates: Partial<Omit<Summary, "id" | "documentId" | "userId" | "createdAt" | "updatedAt">>
): Promise<void> {
  const db = await getDb();
  if (!db) {
<<<<<<< HEAD
    if (useMemoryStore) {
      const summary = memorySummaries.get(id);
      if (!summary) {
        throw new Error("Summary not found");
      }

      const updated: MutableSummary = {
        ...summary,
        ...updates,
        updatedAt: new Date(),
      };

      memorySummaries.set(id, updated);
      return;
    }
    throw new Error("Database not available");
=======
    const existing = memoryStore.summaries.get(id);
    if (!existing) {
      throw new Error("Summary not found");
    }
    const updated = applyUpdates(existing, updates);
    memoryStore.summaries.set(id, {
      ...updated,
      updatedAt: now(),
    } as MemorySummary);
    return;
>>>>>>> 0bb90226
  }

  await db.update(summaries).set(updates).where(eq(summaries.id, id));
}

export async function createResearchSource(source: InsertResearchSource): Promise<void> {
  const db = await getDb();
  if (!db) {
<<<<<<< HEAD
    if (useMemoryStore) {
      if (!source.id) {
        throw new Error("Research source ID is required");
      }
      const stored: MutableResearchSource = {
        id: source.id,
        summaryId: source.summaryId!,
        sourceType: source.sourceType!,
        bookTitle: source.bookTitle ?? null,
        authorName: source.authorName ?? null,
        description: source.description ?? null,
        createdAt: source.createdAt ?? new Date(),
      };
      memoryResearchSources.set(source.id, stored);
      return;
    }
    throw new Error("Database not available");
=======
    const normalized = normalizeResearchSourceInput(source);
    memoryStore.researchSources.set(normalized.id, normalized);
    return;
>>>>>>> 0bb90226
  }

  await db.insert(researchSources).values(source);
}

export async function getResearchSourcesBySummaryId(summaryId: string) {
  const db = await getDb();
  if (!db) {
<<<<<<< HEAD
    if (useMemoryStore) {
      return Array.from(memoryResearchSources.values()).filter(source => source.summaryId === summaryId);
    }
    return [];
  }

  return await db.select().from(researchSources).where(eq(researchSources.summaryId, summaryId));
}

export async function deleteResearchSourcesBySummaryId(summaryId: string): Promise<void> {
  const db = await getDb();
  if (!db) {
    if (useMemoryStore) {
      for (const [id, source] of Array.from(memoryResearchSources.entries())) {
        if (source.summaryId === summaryId) {
          memoryResearchSources.delete(id);
        }
      }
      return;
    }
    throw new Error("Database not available");
  }

  await db.delete(researchSources).where(eq(researchSources.summaryId, summaryId));
}

export const isUsingMemoryStore = useMemoryStore;
=======
    return Array.from(memoryStore.researchSources.values())
      .filter(source => source.summaryId === summaryId)
      .map(cloneResearchSource);
  }

  return await db.select().from(researchSources).where(eq(researchSources.summaryId, summaryId));
}
>>>>>>> 0bb90226
<|MERGE_RESOLUTION|>--- conflicted
+++ resolved
@@ -13,10 +13,7 @@
   Document,
   Summary,
   ResearchSource,
-<<<<<<< HEAD
   User
-=======
->>>>>>> 0bb90226
 } from "../drizzle/schema";
 import { ENV } from "./_core/env";
 
@@ -85,7 +82,6 @@
 }
 
 export async function getDb() {
-<<<<<<< HEAD
   if (useMemoryStore) {
     if (!process.env.__MEMORY_DB_LOGGED) {
       console.log("[Database] Running in in-memory mode (DATABASE_URL not provided)");
@@ -95,7 +91,6 @@
   }
 
   if (!_db && process.env.DATABASE_URL) {
-=======
   if (memoryMode) {
     return null;
   }
@@ -106,7 +101,6 @@
       return null;
     }
 
->>>>>>> 0bb90226
     try {
       if (!_pool) {
         _pool = new Pool({
@@ -242,24 +236,20 @@
   }
 
   const db = await getDb();
-<<<<<<< HEAD
   if (!db && useMemoryStore) {
     const existing = memoryUsers.get(user.id);
     const now = new Date();
     const stored: User = {
-=======
   if (!db) {
     const existing = memoryStore.users.get(user.id);
     const timestamp = now();
     const resolvedRole = user.role ?? existing?.role ?? (user.id === ENV.ownerId ? "admin" : "user");
 
     const normalized: MemoryUser = {
->>>>>>> 0bb90226
       id: user.id,
       name: user.name ?? existing?.name ?? null,
       email: user.email ?? existing?.email ?? null,
       loginMethod: user.loginMethod ?? existing?.loginMethod ?? null,
-<<<<<<< HEAD
       role: user.role ?? existing?.role ?? (user.id === ENV.ownerId ? "admin" : "user"),
       createdAt: existing?.createdAt ?? now,
       lastSignedIn: user.lastSignedIn ?? existing?.lastSignedIn ?? now,
@@ -268,14 +258,12 @@
     return;
   } else if (!db) {
     console.warn("[Database] Cannot upsert user: database not available");
-=======
       role: resolvedRole,
       createdAt: existing?.createdAt ?? timestamp,
       lastSignedIn: user.lastSignedIn ?? existing?.lastSignedIn ?? timestamp,
     };
 
     memoryStore.users.set(user.id, normalized);
->>>>>>> 0bb90226
     return;
   }
 
@@ -327,16 +315,13 @@
 export async function getUser(id: string) {
   const db = await getDb();
   if (!db) {
-<<<<<<< HEAD
     if (useMemoryStore) {
       return memoryUsers.get(id);
     }
     console.warn("[Database] Cannot get user: database not available");
     return undefined;
-=======
     const user = memoryStore.users.get(id);
     return user ? { ...user } : undefined;
->>>>>>> 0bb90226
   }
 
   const result = await db.select().from(users).where(eq(users.id, id)).limit(1);
@@ -347,7 +332,6 @@
 export async function createDocument(doc: InsertDocument): Promise<Document> {
   const db = await getDb();
   if (!db) {
-<<<<<<< HEAD
     if (!useMemoryStore) {
       throw new Error("Database not available");
     }
@@ -374,11 +358,9 @@
 
     memoryDocuments.set(doc.id, stored);
     return stored;
-=======
     const normalized = normalizeDocumentInput(doc);
     memoryStore.documents.set(normalized.id, normalized);
     return cloneDocument(normalized);
->>>>>>> 0bb90226
   }
 
   await db.insert(documents).values(doc);
@@ -389,15 +371,12 @@
 export async function getDocument(id: string): Promise<Document | undefined> {
   const db = await getDb();
   if (!db) {
-<<<<<<< HEAD
     if (useMemoryStore) {
       return memoryDocuments.get(id);
     }
     return undefined;
-=======
     const doc = memoryStore.documents.get(id);
     return doc ? cloneDocument(doc) : undefined;
->>>>>>> 0bb90226
   }
 
   const result = await db.select().from(documents).where(eq(documents.id, id)).limit(1);
@@ -407,16 +386,13 @@
 export async function getUserDocuments(userId: string): Promise<Document[]> {
   const db = await getDb();
   if (!db) {
-<<<<<<< HEAD
     if (useMemoryStore) {
       return Array.from(memoryDocuments.values()).filter(doc => doc.userId === userId);
     }
     return [];
-=======
     return Array.from(memoryStore.documents.values())
       .filter(doc => doc.userId === userId)
       .map(cloneDocument);
->>>>>>> 0bb90226
   }
 
   return await db.select().from(documents).where(eq(documents.userId, userId));
@@ -430,7 +406,6 @@
 ): Promise<void> {
   const db = await getDb();
   if (!db) {
-<<<<<<< HEAD
     if (useMemoryStore) {
       const doc = memoryDocuments.get(id);
       if (!doc) {
@@ -444,7 +419,6 @@
       return;
     }
     throw new Error("Database not available");
-=======
     const existing = memoryStore.documents.get(id);
     if (!existing) {
       throw new Error("Document not found");
@@ -458,7 +432,6 @@
     };
     memoryStore.documents.set(id, updated);
     return;
->>>>>>> 0bb90226
   }
 
   const updateData: Record<string, unknown> = { status };
@@ -471,7 +444,6 @@
 export async function createSummary(summary: InsertSummary): Promise<Summary> {
   const db = await getDb();
   if (!db) {
-<<<<<<< HEAD
     if (!useMemoryStore) {
       throw new Error("Database not available");
     }
@@ -500,11 +472,9 @@
 
     memorySummaries.set(summary.id, stored);
     return stored;
-=======
     const normalized = normalizeSummaryInput(summary);
     memoryStore.summaries.set(normalized.id, normalized);
     return cloneSummary(normalized);
->>>>>>> 0bb90226
   }
 
   await db.insert(summaries).values(summary);
@@ -515,15 +485,12 @@
 export async function getSummary(id: string): Promise<Summary | undefined> {
   const db = await getDb();
   if (!db) {
-<<<<<<< HEAD
     if (useMemoryStore) {
       return memorySummaries.get(id);
     }
     return undefined;
-=======
     const summary = memoryStore.summaries.get(id);
     return summary ? cloneSummary(summary) : undefined;
->>>>>>> 0bb90226
   }
 
   const result = await db.select().from(summaries).where(eq(summaries.id, id)).limit(1);
@@ -533,15 +500,12 @@
 export async function getSummaryByDocumentId(documentId: string): Promise<Summary | undefined> {
   const db = await getDb();
   if (!db) {
-<<<<<<< HEAD
     if (useMemoryStore) {
       return Array.from(memorySummaries.values()).find(summary => summary.documentId === documentId);
-=======
     for (const summary of Array.from(memoryStore.summaries.values())) {
       if (summary.documentId === documentId) {
         return cloneSummary(summary);
       }
->>>>>>> 0bb90226
     }
     return undefined;
   }
@@ -553,16 +517,13 @@
 export async function getUserSummaries(userId: string): Promise<Summary[]> {
   const db = await getDb();
   if (!db) {
-<<<<<<< HEAD
     if (useMemoryStore) {
       return Array.from(memorySummaries.values()).filter(summary => summary.userId === userId);
     }
     return [];
-=======
     return Array.from(memoryStore.summaries.values())
       .filter(summary => summary.userId === userId)
       .map(cloneSummary);
->>>>>>> 0bb90226
   }
 
   return await db.select().from(summaries).where(eq(summaries.userId, userId));
@@ -574,7 +535,6 @@
 ): Promise<void> {
   const db = await getDb();
   if (!db) {
-<<<<<<< HEAD
     if (useMemoryStore) {
       const summary = memorySummaries.get(id);
       if (!summary) {
@@ -591,7 +551,6 @@
       return;
     }
     throw new Error("Database not available");
-=======
     const existing = memoryStore.summaries.get(id);
     if (!existing) {
       throw new Error("Summary not found");
@@ -602,7 +561,6 @@
       updatedAt: now(),
     } as MemorySummary);
     return;
->>>>>>> 0bb90226
   }
 
   await db.update(summaries).set(updates).where(eq(summaries.id, id));
@@ -611,7 +569,6 @@
 export async function createResearchSource(source: InsertResearchSource): Promise<void> {
   const db = await getDb();
   if (!db) {
-<<<<<<< HEAD
     if (useMemoryStore) {
       if (!source.id) {
         throw new Error("Research source ID is required");
@@ -629,11 +586,9 @@
       return;
     }
     throw new Error("Database not available");
-=======
     const normalized = normalizeResearchSourceInput(source);
     memoryStore.researchSources.set(normalized.id, normalized);
     return;
->>>>>>> 0bb90226
   }
 
   await db.insert(researchSources).values(source);
@@ -642,11 +597,13 @@
 export async function getResearchSourcesBySummaryId(summaryId: string) {
   const db = await getDb();
   if (!db) {
-<<<<<<< HEAD
     if (useMemoryStore) {
       return Array.from(memoryResearchSources.values()).filter(source => source.summaryId === summaryId);
     }
     return [];
+    return Array.from(memoryStore.researchSources.values())
+      .filter(source => source.summaryId === summaryId)
+      .map(cloneResearchSource);
   }
 
   return await db.select().from(researchSources).where(eq(researchSources.summaryId, summaryId));
@@ -670,12 +627,3 @@
 }
 
 export const isUsingMemoryStore = useMemoryStore;
-=======
-    return Array.from(memoryStore.researchSources.values())
-      .filter(source => source.summaryId === summaryId)
-      .map(cloneResearchSource);
-  }
-
-  return await db.select().from(researchSources).where(eq(researchSources.summaryId, summaryId));
-}
->>>>>>> 0bb90226
