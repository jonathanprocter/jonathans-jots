--- conflicted
+++ resolved
@@ -1,4 +1,3 @@
-<<<<<<< HEAD
 import { invokeLLMWithRouting } from './_core/llmRouter';
 import { generateShortformPrompt } from './shortformPrompt';
 import {
@@ -62,11 +61,9 @@
   authorCredentials: string;
   relevance: string;
 };
-=======
 import { invokeLLMWithRouting } from "./_core/llmRouter";
 import { generateShortformPrompt } from "./shortformPrompt";
 import { getDocument, updateSummary } from "./db";
->>>>>>> 0bb90226
 
 interface ProgressUpdate {
   stage: string;
@@ -136,15 +133,12 @@
       totalSections: 0,
     });
 
-<<<<<<< HEAD
     const doc = await getDocument(documentId);
     if (!doc || !doc.extractedText) {
       throw new Error('Document not found or not processed');
-=======
     const document = await getDocument(documentId);
     if (!document || !document.extractedText) {
       throw new Error("Document not found or not processed");
->>>>>>> 0bb90226
     }
 
     const derivedTitle = normalizeTitle(bookTitle) || deriveTitleFromFilename(document.originalFilename) || "Uploaded Document";
@@ -159,18 +153,14 @@
     const prompt = generateShortformPrompt(document.extractedText, bookTitle || undefined, bookAuthor || undefined);
 
     progressStore.set(summaryId, {
-<<<<<<< HEAD
       stage: process.env.ANTHROPIC_API_KEY
         ? 'AI is generating comprehensive summary with research...'
         : 'Generating detailed offline summary (API keys not configured)...',
-=======
       stage: "AI is generating comprehensive summary with research...",
->>>>>>> 0bb90226
       sectionsCompleted: 0,
       totalSections: 0,
     });
 
-<<<<<<< HEAD
     const summaryData = await getSummaryContent({
       prompt,
       documentText: doc.extractedText,
@@ -196,7 +186,6 @@
 
     const totalSections = sanitized.sections.length;
 
-=======
     let summaryData: StructuredSummary | null = null;
 
     try {
@@ -221,7 +210,6 @@
 
     const totalSections = summaryData.sections.length;
 
->>>>>>> 0bb90226
     for (let i = 0; i < totalSections; i++) {
       progressStore.set(summaryId, {
         stage: "Processing sections...",
@@ -229,7 +217,6 @@
         totalSections,
         currentSection: sanitized.sections[i]?.title || `Section ${i + 1}`,
         partialContent: {
-<<<<<<< HEAD
           bookTitle: sanitized.bookTitle,
           bookAuthor: sanitized.bookAuthor,
           onePageSummary: sanitized.onePageSummary,
@@ -275,7 +262,6 @@
           description: source.relevance || null,
         });
       }
-=======
           bookTitle: summaryData.bookTitle,
           bookAuthor: summaryData.bookAuthor,
           onePageSummary: summaryData.onePageSummary,
@@ -307,7 +293,6 @@
     } catch (updateError) {
       console.error("Failed to persist summary results:", updateError);
       throw updateError;
->>>>>>> 0bb90226
     }
 
     progressStore.set(summaryId, {
@@ -328,14 +313,12 @@
       sectionsCompleted: 0,
       totalSections: 0,
     });
-<<<<<<< HEAD
     
     await updateSummary(summaryId, {
       status: 'failed',
       errorMessage: error instanceof Error ? error.message : 'Unknown error',
     }).catch(err => {
       console.error('Failed to update summary status after error:', err);
-=======
 
     try {
       await updateSummary(summaryId, { status: "failed", errorMessage: message });
@@ -594,7 +577,6 @@
     sections.push({
       title: `Core Theme ${sectionIndex + 1}`,
       subsections,
->>>>>>> 0bb90226
     });
   }
 
@@ -624,13 +606,11 @@
   ];
 }
 
-<<<<<<< HEAD
 function countJotsNotes(sections: SanitizedSection[]): number {
   let count = 0;
   for (const section of sections) {
     for (const subsection of section.subsections) {
       count += subsection.jotsNotes.length;
-=======
 function countJotsNotes(sections: Section[]): number {
   let count = 0;
   for (const section of sections) {
@@ -638,13 +618,11 @@
       if (Array.isArray(subsection.jotsNotes)) {
         count += subsection.jotsNotes.length;
       }
->>>>>>> 0bb90226
     }
   }
   return count;
 }
 
-<<<<<<< HEAD
 function sanitizeSummaryData(
   raw: GeneratedSummary,
   options: { fallbackTitle?: string; fallbackAuthor?: string; documentText: string }
@@ -1069,7 +1047,6 @@
     default:
       return `Expert guidance from the Offline Thought Leadership Council (Dr. Ravi Patel, Oxford University) expands ${trimmedExcerpt || 'this insight'} into a broader methodology readers can trust even without live AI augmentation, ensuring continuity in critical reasoning.`;
   }
-=======
 function splitIntoSentences(text: string): string[] {
   const normalized = text.replace(/\s+/g, " ").trim();
   if (!normalized) {
@@ -1140,5 +1117,4 @@
   if (!filename) return "";
   const withoutExtension = filename.replace(/\.[^/.]+$/, "").trim();
   return withoutExtension;
->>>>>>> 0bb90226
 }